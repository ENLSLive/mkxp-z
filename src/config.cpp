//
//  config.cpp
//  Player
//
//  Created by ゾロアーク on 11/21/20.
//

#include "config.h"
#include <SDL_filesystem.h>
#include <assert.h>

#include <stdint.h>
#include <vector>

#include "filesystem/filesystem.h"
#include "util/exception.h"
#include "util/debugwriter.h"
#include "util/sdl-util.h"
#include "util/util.h"

#include "util/json5pp.hpp"

#include "util/iniconfig.h"
#include "util/encoding.h"


namespace json = json5pp;

std::string prefPath(const char *org, const char *app) {
    char *path = SDL_GetPrefPath(org, app);
    if (!path)
        return std::string("");
    std::string ret(path);
    SDL_free(path);
    return ret;
}

void fillStringVec(json::value &item, std::vector<std::string> &vector) {
    if (!item.is_array()) {
        if (item.is_string()) {
            vector.push_back(item.as_string());
        }
        return;
    }
    auto &array = item.as_array();
    for (size_t i = 0; i < array.size(); i++) {
        if (!array[i].is_string())
            continue;
        
        vector.push_back(array[i].as_string());
    }
}

bool copyObject(json::value &dest, json::value &src, const char *objectName = "") {
    assert(dest.is_object());
    if (src.is_null())
        return false;
    
    if (!src.is_object())
        return false;
    
    auto &srcVec = src.as_object();
    auto &destVec = dest.as_object();
    
    for (auto it : srcVec) {
        // Specifically processs this object later.
        if (it.second.is_object() && destVec[it.first].is_object())
            continue;
        
        if ((it.second.is_array() && destVec[it.first].is_array())    ||
            (it.second.is_number() && destVec[it.first].is_number())  ||
            (it.second.is_string() && destVec[it.first].is_string())  ||
            (it.second.is_boolean() && destVec[it.first].is_boolean()) )
        {
            destVec[it.first] = it.second;
        }
        else {
            Debug() << "Invalid or unrecognized variable in configuration:" << objectName << it.first;
        }
    }
    return true;
}

#define CONF_FILE "mkxp.json"

Config::Config() {}

void Config::read(int argc, char *argv[]) {
    auto optsJ = json::object({
        {"rgssVersion", 0},
        {"preferMetalRenderer", true},
        {"debugMode", false},
        {"printFPS", false},
        {"winResizable", true},
        {"fullscreen", false},
        {"fixedAspectRatio", true},
        {"smoothScaling", false},
        {"vsync", false},
        {"defScreenW", 0},
        {"defScreenH", 0},
        {"windowTitle", ""},
        {"fixedFramerate", 0},
        {"frameSkip", false},
        {"syncToRefreshrate", false},
        {"solidFonts", false},
        {"subImageFix", false},
        {"enableBlitting", true},
        {"maxTextureSize", 0},
        {"gameFolder", ""},
        {"anyAltToggleFS", false},
        {"enableReset", true},
        {"allowSymlinks", false},
        {"dataPathOrg", ""},
        {"dataPathApp", ""},
        {"iconPath", ""},
        {"execName", "Game"},
        {"midiSoundFont", ""},
        {"midiChorus", false},
        {"midiReverb", false},
        {"SESourceCount", 6},
        {"customScript", ""},
        {"pathCache", true},
        {"encryptedGraphics", true},
        {"useScriptNames", 1},
        {"preloadScript", json::array({})},
        {"RTP", json::array({})},
        {"fontSub", json::array({})},
        {"rubyLoadpath", json::array({})},
        {"JITEnable", false},
        {"JITVerboseLevel", 0},
        {"JITMaxCache", 100},
        {"JITMinCalls", 10000},
        {"bindingNames", json::object({
            {"a", "A"},
            {"b", "B"},
            {"c", "C"},
            {"x", "X"},
            {"y", "Y"},
            {"z", "Z"},
            {"l", "L"},
            {"r", "R"}
        })}
    });
    
    auto &opts = optsJ.as_object();
    
#define GUARD(exp) \
try { exp } catch (...) {}
    
    editor.debug = false;
    editor.battleTest = false;
    
    if (argc > 1) {
        if (!strcmp(argv[1], "debug") || !strcmp(argv[1], "test"))
            editor.debug = true;
        else if (!strcmp(argv[1], "btest"))
            editor.battleTest = true;
        
        for (int i = 1; i < argc; i++) {
<<<<<<< HEAD
            if (strcmp(argv[i], "debug"))
=======
            if (!strcmp(argv[i], "debug"))
>>>>>>> 8aa7fc7c
                launchArgs.push_back(argv[i]);
        }
    }
    
    if (mkxp_fs::fileExists(CONF_FILE)) {
        
        json::value confData = json::value(0);
        try {
            std::string cfg = mkxp_fs::contentsOfFileAsString(CONF_FILE);
            confData = json::parse5(Encoding::convertString(cfg));
        }
        catch (const std::exception &e) {
            Debug() << "Failed to parse JSON configuration:" << e.what();
        }
        catch (const Exception &e) {
            Debug() << "Failed to parse JSON configuration: Unknown encoding";
        }
        
        if (!confData.is_object())
            confData = json::object({});
     
        raw = confData;
        
        copyObject(optsJ, confData);
        copyObject(opts["bindingNames"], confData.as_object()["bindingNames"], "bindingNames .");
    }
    else {
        raw = json::object({});
    }
    
#define SET_OPT_CUSTOMKEY(var, key, type) GUARD(var = opts[#key].as_##type();)
#define SET_OPT(var, type) SET_OPT_CUSTOMKEY(var, var, type)
#define SET_STRINGOPT(var, key) GUARD(var = std::string(opts[#key].as_string());)
    
    SET_OPT(rgssVersion, integer);
    SET_OPT(preferMetalRenderer, boolean);
    SET_OPT(debugMode, boolean);
    SET_OPT(printFPS, boolean);
    SET_OPT(fullscreen, boolean);
    SET_OPT(fixedAspectRatio, boolean);
    SET_OPT(smoothScaling, boolean);
    SET_OPT(winResizable, boolean);
    SET_OPT(vsync, boolean);
    SET_OPT(defScreenW, integer);
    SET_OPT(defScreenH, integer);
    SET_STRINGOPT(windowTitle, windowTitle);
    SET_OPT(fixedFramerate, integer);
    SET_OPT(frameSkip, boolean);
    SET_OPT(syncToRefreshrate, boolean);
    SET_OPT(solidFonts, boolean);
    SET_OPT(subImageFix, boolean);
    SET_OPT(enableBlitting, boolean);
    SET_OPT(maxTextureSize, integer);
    SET_STRINGOPT(gameFolder, gameFolder);
    SET_OPT(anyAltToggleFS, boolean);
    SET_OPT(enableReset, boolean);
    SET_OPT(allowSymlinks, boolean);
    SET_STRINGOPT(dataPathOrg, dataPathOrg);
    SET_STRINGOPT(dataPathApp, dataPathApp);
    SET_STRINGOPT(iconPath, iconPath);
    SET_STRINGOPT(execName, execName);
    SET_STRINGOPT(midi.soundFont, midiSoundFont);
    SET_OPT_CUSTOMKEY(midi.chorus, midiChorus, boolean);
    SET_OPT_CUSTOMKEY(midi.reverb, midiReverb, boolean);
    SET_OPT_CUSTOMKEY(SE.sourceCount, SESourceCount, integer);
    SET_STRINGOPT(customScript, customScript);
    SET_OPT(pathCache, boolean);
    SET_OPT(useScriptNames, boolean);
    SET_OPT_CUSTOMKEY(jit.enabled, JITEnable, boolean);
    SET_OPT_CUSTOMKEY(jit.verboseLevel, JITVerboseLevel, integer);
    SET_OPT_CUSTOMKEY(jit.maxCache, JITMaxCache, integer);
    SET_OPT_CUSTOMKEY(jit.minCalls, JITMinCalls, integer);
    
    fillStringVec(opts["preloadScript"], preloadScripts);
    fillStringVec(opts["RTP"], rtps);
    fillStringVec(opts["fontSub"], fontSubs);
    fillStringVec(opts["rubyLoadpath"], rubyLoadpaths);
    
    auto &bnames = opts["bindingNames"].as_object();
    
#define BINDING_NAME(btn) kbActionNames.btn = bnames[#btn].as_string()
    BINDING_NAME(a);
    BINDING_NAME(b);
    BINDING_NAME(c);
    BINDING_NAME(x);
    BINDING_NAME(y);
    BINDING_NAME(z);
    BINDING_NAME(l);
    BINDING_NAME(r);
    
    rgssVersion = clamp(rgssVersion, 0, 3);
    SE.sourceCount = clamp(SE.sourceCount, 1, 64);
    
}

static void setupScreenSize(Config &conf) {
  if (conf.defScreenW <= 0)
    conf.defScreenW = (conf.rgssVersion == 1 ? 640 : 544);

  if (conf.defScreenH <= 0)
    conf.defScreenH = (conf.rgssVersion == 1 ? 480 : 416);
}


void Config::readGameINI() {
    if (!customScript.empty()) {
        game.title = customScript.c_str();
        
        if (rgssVersion == 0)
            rgssVersion = 1;
        
        setupScreenSize(*this);
        
        return;
    }
    
    std::string iniFileName(execName + ".ini");
    SDLRWStream iniFile(iniFileName.c_str(), "r");
    
    bool convSuccess = false;
    if (iniFile)
    {
        INIConfiguration ic;
        if (ic.load(iniFile.stream()))
        {
            GUARD(game.title = ic.getStringProperty("Game", "Title"););
            GUARD(game.scripts = ic.getStringProperty("Game", "Scripts"););
            
            strReplace(game.scripts, '\\', '/');
            
            if (game.title.empty()) {
                Debug() << iniFileName + ": Could not find Game.Title";
            }
            
            if (game.scripts.empty())
                Debug() << iniFileName + ": Could not find Game.Scripts";
        }
    }
    else
        Debug() << "Could not read" << iniFileName;
    
    try {
        game.title = Encoding::convertString(game.title);
        convSuccess = true;
    }
    catch (const Exception &e) {
        Debug() << iniFileName + ": Could not determine encoding of Game.Title";
    }
    
    if (game.title.empty() || !convSuccess)
        game.title = "mkxp-z";
    
    if (dataPathOrg.empty())
        dataPathOrg = ".";
    
    if (dataPathApp.empty())
        dataPathApp = game.title;
    
    customDataPath = prefPath(dataPathOrg.c_str(), dataPathApp.c_str());
    
    commonDataPath = prefPath(".", "mkxp-z");
    
    if (rgssVersion == 0) {
        /* Try to guess RGSS version based on Data/Scripts extension */
        rgssVersion = 1;

        if (!game.scripts.empty()) {
          const char *p = &game.scripts[game.scripts.size()];
          const char *head = &game.scripts[0];

          while (--p != head)
            if (*p == '.')
              break;

          if (!strcmp(p, ".rvdata"))
            rgssVersion = 2;
          else if (!strcmp(p, ".rvdata2"))
            rgssVersion = 3;
        }
    }
    
    setupScreenSize(*this);
}<|MERGE_RESOLUTION|>--- conflicted
+++ resolved
@@ -157,11 +157,7 @@
             editor.battleTest = true;
         
         for (int i = 1; i < argc; i++) {
-<<<<<<< HEAD
             if (strcmp(argv[i], "debug"))
-=======
-            if (!strcmp(argv[i], "debug"))
->>>>>>> 8aa7fc7c
                 launchArgs.push_back(argv[i]);
         }
     }
